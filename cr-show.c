#include <stdio.h>
#include <stdlib.h>
#include <signal.h>
#include <limits.h>
#include <unistd.h>
#include <errno.h>
#include <string.h>

#include <fcntl.h>

#include <sys/types.h>
#include <sys/stat.h>

#include "types.h"
#include "list.h"

#include "compiler.h"
#include "crtools.h"
#include "util.h"
#include "sockets.h"
#include "image.h"

#define DEF_PAGES_PER_LINE	6

#ifndef CONFIG_X86_64
# error No x86-32 support yet
#endif


#define PR_SYMBOL(sym)				\
	((sym < 32 || sym > 126) ? '.' : sym)

#define pr_regs4(s, n1, n2, n3, n4)	\
	pr_info("%8s: %16lx "		\
		"%8s: %16lx "		\
		"%8s: %16lx "		\
		"%8s: %16lx\n",		\
		#n1, s.n1,		\
		#n2, s.n2,		\
		#n3, s.n3,		\
		#n4, s.n4)

#define pr_regs3(s, n1, n2, n3)		\
	pr_info("%8s: %16lx "		\
		"%8s: %16lx "		\
		"%8s: %16lx\n",		\
		#n1, s.n1,		\
		#n2, s.n2,		\
		#n3, s.n3)

static char local_buf[PAGE_SIZE];
static LIST_HEAD(pstree_list);

static void show_shmem(int fd_shmem)
{
	struct shmem_entry e;

	pr_img_head(CR_FD_SHMEM);

	while (1) {
		int ret = read_ptr_safe_eof(fd_shmem, &e, out);
		if (!ret)
			goto out;
		pr_info("0x%lx-0x%lx id %lu\n", e.start, e.end, e.shmid);
	}

out:
	pr_img_tail(CR_FD_SHMEM);
}

static void show_files(int fd_files)
{
	struct fdinfo_entry e;

	pr_img_head(CR_FD_FDINFO);

	while (1) {
		int ret = read_ptr_safe_eof(fd_files, &e, out);
		if (!ret)
			goto out;

		pr_info("type: %02x len: %02x flags: %4x pos: %8x addr: %16lx",
				e.type, e.len, e.flags, e.pos, e.addr);

		if (e.len) {
			int ret = read(fd_files, local_buf, e.len);
			if (ret != e.len) {
				pr_perror("Can't read %d bytes\n", e.len);
				goto out;
			}
			local_buf[e.len] = 0;
			pr_info(" --> %s", local_buf);
		}

		pr_info("\n");
	}

out:
	pr_img_tail(CR_FD_FDINFO);
}

static void show_pipes(int fd_pipes)
{
	struct pipe_entry e;
	int ret;

	pr_img_head(CR_FD_PIPES);

	while (1) {
		int ret = read_ptr_safe_eof(fd_pipes, &e, out);
		if (!ret)
			goto out;
		pr_info("fd: %8lx pipeid: %8lx flags: %8lx bytes: %8lx\n",
			e.fd, e.pipeid, e.flags, e.bytes);
		if (e.bytes)
			lseek(fd_pipes, e.bytes, SEEK_CUR);
	}

out:
	pr_img_tail(CR_FD_PIPES);
}

static void show_vma(int fd_vma)
{
	struct vma_area vma_area = {};
	struct vma_entry ve;

	pr_info("\n\t---[VMA areas]---\n");
	while (1) {
		read_ptr_safe(fd_vma, &ve, out);

		if (final_vma_entry(&ve))
			break;

		/* Simply in a sake of fancy printing */
		vma_area.vma = ve;
		pr_info_vma(&vma_area);
	}
out:
	; /* to placate gcc */
}

static void show_pages(int fd_pages, bool show_content)
{
	pr_img_head(CR_FD_PAGES);

	if (show_content) {
		while (1) {
			struct page_entry e;
			unsigned long addr;
			int i, j;

			read_ptr_safe(fd_pages, &e, out);
			if (final_page_entry(&e))
				break;

			addr = e.va;
			for (i = 0; i < PAGE_IMAGE_SIZE; i+= 16) {
				pr_info("%16lx: ", addr + i);
				for (j = 0; j < 8; j++)
					pr_info("%02x ", e.data[i +  j]);
				pr_info(" ");
				for (j = 8; j < 16; j++)
					pr_info("%02x ", e.data[i +  j]);

				pr_info(" |");
				for (j = 0; j < 8; j++)
					pr_info("%c ", PR_SYMBOL(e.data[i + j]));
				pr_info(" ");
				for (j = 8; j < 16; j++)
					pr_info("%c ", PR_SYMBOL(e.data[i + j]));

				pr_info("|\n");
			}
			pr_info("\n                  --- End of page ---\n\n");
		}
	} else {
		while (1) {
			struct page_entry e;
			int i, j;

			pr_info("\t");
			for (i = 0; i < DEF_PAGES_PER_LINE; i++) {
				read_ptr_safe(fd_pages, &e, out);
				if (final_page_entry(&e)) {
					pr_info("\n");
					goto out;
				}
				pr_info("%16lx ", e.va);
			}
			pr_info("\n");
		}
	}

out:
	pr_img_tail(CR_FD_PAGES);
}

static void show_sigacts(int fd_sigacts)
{
	struct sa_entry e;

	pr_img_head(CR_FD_SIGACT);

	while (1) {
		int ret = read_ptr_safe_eof(fd_sigacts, &e, out);
		if (!ret)
			goto out;
		pr_info("sigaction: %016lx mask: %08lx "
			"flags: %016lx restorer: %016lx\n",
			(long)e.sigaction,
			(long)e.mask,
			(long)e.flags,
			(long)e.restorer);
	}

out:
	pr_img_tail(CR_FD_SIGACT);
}

static int show_pstree(int fd_pstree, struct list_head *collect)
{
	struct pstree_entry e;

	pr_img_head(CR_FD_PSTREE);

	while (1) {
		u32 pid;
		int ret;
		struct pstree_item *item = NULL;

		ret = read_ptr_safe_eof(fd_pstree, &e, out);
		if (!ret)
			goto out;
		pr_info("pid: %8d nr_children: %8d nr_threads: %8d\n",
			e.pid, e.nr_children, e.nr_threads);

		if (collect) {
			item = xzalloc(sizeof(struct pstree_item));
			if (!item)
				return -1;

			item->pid = e.pid;
			item->nr_threads = e.nr_threads;
			item->threads = xzalloc(sizeof(u32) * e.nr_threads);
			if (!item->threads) {
				xfree(item);
				return -1;
			}

			list_add_tail(&item->list, collect);
		}

		if (e.nr_children) {
			pr_info("\\\n");
			pr_info(" +--- children: ");
			while (e.nr_children--) {
				ret = read_ptr_safe_eof(fd_pstree, &pid, out);
				if (!ret)
					goto out;
				pr_info(" %6d", pid);
			}
			pr_info("\n");
		}

		if (e.nr_threads) {
			pr_info("  \\\n");
			pr_info("   --- threads: ");
			while (e.nr_threads--) {
				ret = read_ptr_safe_eof(fd_pstree, &pid, out);
				if (!ret)
					goto out;
				pr_info(" %6d", pid);
				if (item)
					item->threads[e.nr_threads] = pid;
			}
			pr_info("\n");
		}

	}

out:
	pr_img_tail(CR_FD_PSTREE);
	return 0;
}

static void show_core_regs(int fd_core)
{
	struct user_regs_entry regs;
	struct desc_struct tls;
	int i;

	pr_info("\n\t---[GP registers set]---\n");

	lseek(fd_core, GET_FILE_OFF(struct core_entry, u.arch.gpregs), SEEK_SET);

	read_ptr_safe(fd_core, &regs, err);

	pr_regs4(regs, cs, ip, ds, es);
	pr_regs4(regs, ss, sp, fs, gs);
	pr_regs4(regs, di, si, dx, cx);
	pr_regs4(regs, ax, r8, r9, r10);
	pr_regs4(regs, r11, r12, r13, r14);
	pr_regs3(regs, r15, bp, bx);
	pr_regs4(regs, orig_ax, flags, fs_base, gs_base);
	pr_info("\n");

err:
	return;
}

static void show_core_rest(int fd_core)
{
	u64 mm_start_data, mm_end_data, mm_start_stack, mm_start_brk;
	u64 mm_brk, mm_start_code, mm_end_code;
	char comm[TASK_COMM_LEN];
	u32 personality;
	int i;

	lseek(fd_core, GET_FILE_OFF(struct core_entry, task_personality), SEEK_SET);
	read_ptr_safe(fd_core, &personality, err);

	lseek(fd_core, GET_FILE_OFF(struct core_entry, task_comm), SEEK_SET);
	read_safe(fd_core, comm, TASK_COMM_LEN, err);

	lseek(fd_core, GET_FILE_OFF(struct core_entry, mm_brk), SEEK_SET);
	read_ptr_safe(fd_core, &mm_brk, err);

	lseek(fd_core, GET_FILE_OFF(struct core_entry, mm_start_code), SEEK_SET);
	read_ptr_safe(fd_core, &mm_start_code, err);

	lseek(fd_core, GET_FILE_OFF(struct core_entry, mm_end_code), SEEK_SET);
	read_ptr_safe(fd_core, &mm_end_code, err);

	lseek(fd_core, GET_FILE_OFF(struct core_entry, mm_start_stack), SEEK_SET);
	read_ptr_safe(fd_core, &mm_start_stack, err);

	lseek(fd_core, GET_FILE_OFF(struct core_entry, mm_start_data), SEEK_SET);
	read_ptr_safe(fd_core, &mm_start_data, err);

	lseek(fd_core, GET_FILE_OFF(struct core_entry, mm_end_data), SEEK_SET);
	read_ptr_safe(fd_core, &mm_end_data, err);

	lseek(fd_core, GET_FILE_OFF(struct core_entry, mm_start_brk), SEEK_SET);
	read_ptr_safe(fd_core, &mm_start_brk, err);

	pr_info("\n\t---[Task parameters]---\n");
	pr_info("\tPersonality:  %x\n", personality);
	pr_info("\tCommand:      %s\n", comm);
	pr_info("\tBrk:          %lx\n", mm_brk);
	pr_info("\tStart code:   %lx\n", mm_start_code);
	pr_info("\tEnd code:     %lx\n", mm_end_code);
	pr_info("\tStart stack:  %lx\n", mm_start_stack);
	pr_info("\tStart data:   %lx\n", mm_start_data);
	pr_info("\tEnd data:     %lx\n", mm_end_data);
	pr_info("\tStart brk:    %lx\n", mm_start_brk);
	pr_info("\n");

err:
	return;
}

static void show_core(int fd_core, bool show_content)
{
	struct stat stat;
	bool is_thread;

	if (fstat(fd_core, &stat)) {
		pr_perror("Can't get stat on core file\n");
		goto out;
	}

	is_thread = (stat.st_size == GET_FILE_OFF_AFTER(struct core_entry));

	if (is_thread)
		pr_img_head(CR_FD_CORE, " (thread)");
	else
		pr_img_head(CR_FD_CORE);

	show_core_regs(fd_core);
	show_core_rest(fd_core);
	if (is_thread)
		goto out;

	lseek(fd_core, GET_FILE_OFF_AFTER(struct core_entry), SEEK_SET);
	/*
	 * If this is thread code -- we should jump out once
	 * we reach EOF.
	 */
	if (is_thread)
		goto out;

	show_vma(fd_core);

	pr_info("\n\t---[Memory pages]---\n");
	show_pages(fd_core, show_content);
out:
	pr_img_tail(CR_FD_CORE);
}

static int cr_parse_file(struct cr_options *opts)
{
	u32 magic;
	int fd = -1;
	int ret = -1;

	fd = open(opts->show_dump_file, O_RDONLY);
	if (fd < 0) {
		pr_perror("Can't open %s\n", opts->show_dump_file);
		goto err;
	}

	read_ptr_safe(fd, &magic, err);

	switch (magic) {
	case FDINFO_MAGIC:
		show_files(fd);
		break;
	case PAGES_MAGIC:
		show_pages(fd, opts->show_pages_content);
		break;
	case CORE_MAGIC:
		show_core(fd, opts->show_pages_content);
		break;
	case SHMEM_MAGIC:
		show_shmem(fd);
		break;
	case PSTREE_MAGIC:
		show_pstree(fd, NULL);
		break;
	case PIPES_MAGIC:
		show_pipes(fd);
		break;
	case SIGACT_MAGIC:
		show_sigacts(fd);
		break;
	case UNIXSK_MAGIC:
		show_unixsk(fd);
		break;
	default:
		pr_err("Unknown magic %x on %s\n", magic, opts->show_dump_file);
		goto err;
	}
	ret = 0;

err:
	close_safe(&fd);
	return ret;
}

static int cr_show_all(unsigned long pid, struct cr_options *opts)
{
	struct cr_fdset *cr_fdset = NULL;
	struct pstree_item *item = NULL;
	LIST_HEAD(pstree_list);
	int i, ret = -1;

	cr_fdset = prep_cr_fdset_for_restore(pid, CR_FD_DESC_USE(CR_FD_PSTREE));
	if (!cr_fdset)
		goto out;

	ret = show_pstree(cr_fdset->fds[CR_FD_PSTREE], &pstree_list);
	if (ret)
		goto out;

<<<<<<< HEAD
	/*
	 * Yeah, I know we read the same file for second
	 * time here, but this saves us from code duplication.
	 */
	lseek(cr_fdset->fds[CR_FD_PSTREE], MAGIC_OFFSET, SEEK_SET);
	show_pstree(cr_fdset->fds[CR_FD_PSTREE]);

	close_cr_fdset(&cr_fdset);
=======
	close_cr_fdset(cr_fdset);
>>>>>>> a9fdf386

	list_for_each_entry(item, &pstree_list, list) {

		cr_fdset = prep_cr_fdset_for_restore(item->pid, CR_FD_DESC_NOPSTREE);
		if (!cr_fdset)
			goto out;

		show_core(cr_fdset->fds[CR_FD_CORE], opts->show_pages_content);

		if (item->nr_threads > 1) {
			struct cr_fdset *cr_fdset_th;
			int i;

			for (i = 0; i < item->nr_threads; i++) {

				if (item->threads[i] == item->pid)
					continue;

				cr_fdset_th = prep_cr_fdset_for_restore(item->threads[i], CR_FD_DESC_CORE);
				if (!cr_fdset_th)
					goto out;

				pr_info("\n");
				pr_info("Thread: %d\n", item->threads[i]);
				pr_info("----------------------------------------\n");

				show_core(cr_fdset_th->fds[CR_FD_CORE], opts->show_pages_content);

				pr_info("----------------------------------------\n");

				close_cr_fdset(&cr_fdset_th);
			}
		}

		show_pipes(cr_fdset->fds[CR_FD_PIPES]);

		show_files(cr_fdset->fds[CR_FD_FDINFO]);

		show_shmem(cr_fdset->fds[CR_FD_SHMEM]);

		show_sigacts(cr_fdset->fds[CR_FD_SIGACT]);

		show_unixsk(cr_fdset->fds[CR_FD_UNIXSK]);

		close_cr_fdset(&cr_fdset);

		if (opts->leader_only)
			break;
	}

out:
	free_pstree(&pstree_list);
	close_cr_fdset(&cr_fdset);
	return ret;
}

int cr_show(unsigned long pid, struct cr_options *opts)
{
	if (opts->show_dump_file)
		return cr_parse_file(opts);

	return cr_show_all(pid, opts);
}<|MERGE_RESOLUTION|>--- conflicted
+++ resolved
@@ -463,7 +463,6 @@
 	if (ret)
 		goto out;
 
-<<<<<<< HEAD
 	/*
 	 * Yeah, I know we read the same file for second
 	 * time here, but this saves us from code duplication.
@@ -472,9 +471,6 @@
 	show_pstree(cr_fdset->fds[CR_FD_PSTREE]);
 
 	close_cr_fdset(&cr_fdset);
-=======
-	close_cr_fdset(cr_fdset);
->>>>>>> a9fdf386
 
 	list_for_each_entry(item, &pstree_list, list) {
 
