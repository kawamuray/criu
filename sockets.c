#include <sys/socket.h>
#include <linux/netlink.h>
#include <linux/types.h>
#include <linux/net.h>
#include <linux/un.h>
#include <sys/types.h>
#include <sys/vfs.h>
#include <sys/stat.h>
#include <fcntl.h>
#include <netinet/tcp.h>
#include <errno.h>
#include <unistd.h>
#include <limits.h>

#include "types.h"
#include "libnetlink.h"
#include "sockets.h"
#include "unix_diag.h"
#include "image.h"
#include "crtools.h"
#include "util.h"

static char buf[4096];

#ifndef NETLINK_SOCK_DIAG
#define NETLINK_SOCK_DIAG NETLINK_INET_DIAG
#endif

#ifndef SOCK_DIAG_BY_FAMILY
#define SOCK_DIAG_BY_FAMILY 20
#endif

#ifndef SOCKFS_MAGIC
#define SOCKFS_MAGIC	0x534F434B
#endif

struct socket_desc {
	unsigned int		family;
	unsigned int		ino;
	struct socket_desc	*next;
};

struct unix_sk_desc {
	struct socket_desc	sd;
	unsigned int		type;
	unsigned int		state;
	unsigned int		peer_ino;
	unsigned int		rqlen;
	unsigned int		wqlen;
	unsigned int		namelen;
	char			*name;
	unsigned int		*icons;
};

#define SK_HASH_SIZE	32
static struct socket_desc *sockets[SK_HASH_SIZE];

#define __gen_static_lookup_func(ret, name, head, _member, _type, _name)\
	static ret *name(_type _name) {					\
		ret *d;							\
		for (d = head[_name % SK_HASH_SIZE]; d; d = d->next) {	\
			if (d->_member == _name)			\
				break;					\
		}							\
		return d;						\
	}

__gen_static_lookup_func(struct socket_desc, lookup_socket, sockets, ino, int, ino);

static int sk_collect_one(int ino, int family, struct socket_desc *d)
{
	d->ino		= ino;
	d->family	= family;
	d->next		= sockets[ino % SK_HASH_SIZE];

	sockets[ino % SK_HASH_SIZE] = d;

	return 0;
}

static void show_one_unix(char *act, struct unix_sk_desc *sk)
{
	dprintk("\t%s: ino %d type %d state %d name %s\n",
		act, sk->sd.ino, sk->type, sk->state, sk->name);
}

static void show_one_unix_img(char *act, struct unix_sk_entry *e)
{
	dprintk("\t%s: fd %d type %d state %d name %d bytes\n",
		act, e->fd, e->type, e->state, e->namelen);
}

static int can_dump_unix_sk(struct unix_sk_desc *sk)
{
	if (sk->type != SOCK_STREAM &&
	    sk->type != SOCK_DGRAM) {
		pr_err("Only stream/dgram sockets for now\n");
		return 0;
	}

	switch (sk->state) {
	case TCP_LISTEN:
		if (sk->rqlen != 0) {
			/*
			 * Currently the ICONS nla reports the conn
			 * requests for listen sockets. Need to pick
			 * those up and fix the connect job respectively
			 */
			pr_err("In-flight connection (l)\n");
			return 0;
		}

		break;
	case TCP_ESTABLISHED:
		if (!sk->peer_ino) {
			/*
			 * Read above
			 */
			pr_err("In-flight connection\n");
			return 0;
		}

		if (sk->rqlen) {
			/*
			 * The hard case :( Currentl there's no way to
			 * clone the sk queue. Even the MSG_PEEK doesn't
			 * help, since it picks up the head of the queue
			 * always. Some more patches should go
			 */
			pr_err("Non empty queue\n");
			return 0;
		}

		break;
	case TCP_CLOSE:
		if (sk->type != SOCK_DGRAM)
			return 0;
		break;
	default:
		pr_err("Unknown state %d\n", sk->state);
		return 0;
	}

	return 1;
}

static int dump_one_unix(struct socket_desc *_sk, int fd, struct cr_fdset *cr_fdset)
{
	struct unix_sk_desc *sk = (struct unix_sk_desc *)_sk;
	struct unix_sk_entry ue;

	if (!can_dump_unix_sk(sk))
		goto err;

	ue.fd		= fd;
	ue.id		= sk->sd.ino;
	ue.type		= sk->type;
	ue.state	= sk->state;
	ue.namelen	= sk->namelen;
	ue.backlog	= sk->wqlen;

	ue.pad		= 0;
	ue.peer		= sk->peer_ino;

	write_ptr_safe(cr_fdset->fds[CR_FD_UNIXSK], &ue, err);
	write_safe(cr_fdset->fds[CR_FD_UNIXSK], sk->name, ue.namelen, err);

	pr_info("Dumping unix socket at %s\n", fd);
	show_one_unix("Dumping", sk);
	show_one_unix_img("Dumped", &ue);

	return 0;

err:
	return -1;
}

<<<<<<< HEAD
int try_dump_socket(pid_t pid, char *fd, struct cr_fdset *cr_fdset)
=======
int try_dump_socket(char *dir, int fd, struct cr_fdset *cr_fdset)
>>>>>>> d7121ede
{
	struct socket_desc *sk;
	struct statfs fst;
	struct stat st;
	char path[64];

<<<<<<< HEAD
	/*
	 * Sockets are tricky, we can't open it but can
	 * do stats over and check for sokets magic.
	 */
	snprintf(buf, sizeof(buf), "/proc/%d/fd/%s", pid, fd);
=======
	snprintf(buf, sizeof(buf), "%s/%d", dir, fd);
>>>>>>> d7121ede
	if (statfs(buf, &fst)) {
		pr_err("Can't statfs %s\n", buf);
		return -1;
	}

	if (stat(buf, &st)) {
		pr_err("Can't stat %s\n", buf);
		return -1;
	}

	if (fst.f_type != SOCKFS_MAGIC)
		return 1; /* not a socket, proceed with caller error */

	sk = lookup_socket(st.st_ino);
	if (!sk) {
		pr_err("Uncollected socket %d\n", st.st_ino);
		return -1;
	}

	switch (sk->family) {
	case AF_UNIX:
		return dump_one_unix(sk, fd, cr_fdset);
	default:
		pr_err("BUG! Unknown socket collected\n");
		break;
	}

	return -1;
}

static int unix_collect_one(struct unix_diag_msg *m, struct rtattr **tb)
{
	struct unix_sk_desc *d, **h;

	d = xzalloc(sizeof(*d));
	if (!d)
		return -1;

	d->type	= m->udiag_type;
	d->state= m->udiag_state;

	if (tb[UNIX_DIAG_PEER])
		d->peer_ino = *(int *)RTA_DATA(tb[UNIX_DIAG_PEER]);

	if (tb[UNIX_DIAG_NAME]) {
		int len		= RTA_PAYLOAD(tb[UNIX_DIAG_NAME]);
		char *name	= xmalloc(len + 1);

		if (!name)
			goto err;

		memcpy(name, RTA_DATA(tb[UNIX_DIAG_NAME]), len);
		name[len] = '\0';

		if (name[0] != '\0' && d->state == TCP_LISTEN) {
			struct unix_diag_vfs *uv;
			struct stat st;

			if (name[0] != '/') {
				pr_warning("Relative bind path unsupported\n");
				xfree(name);
				xfree(d);
				return 0;
			}

			if (!tb[UNIX_DIAG_VFS]) {
				pr_err("Bound socket w/o inode %d\n",
						m->udiag_ino);
				goto err;
			}

			uv = RTA_DATA(tb[UNIX_DIAG_VFS]);
			if (stat(name, &st)) {
				pr_perror("Can't stat socket %d(%s)\n",
						m->udiag_ino, name);
				goto err;
			}

			if ((st.st_ino != uv->udiag_vfs_ino) ||
			    (st.st_dev == uv->udiag_vfs_dev)) {
				/*
				 * When a listen socket is bound to
				 * unlinked file, we just drop his name,
				 * since noone will access it via one.
				 */
				xfree(name);
				len = 0;
				name = NULL;
			}
		}

		d->namelen = len;
		d->name = name;
	}

	if (tb[UNIX_DIAG_ICONS]) {
		int len = RTA_PAYLOAD(tb[UNIX_DIAG_ICONS]);

		d->icons = xmalloc(len + sizeof(u32));
		if (!d->icons)
			goto err;

		memcpy(d->icons, RTA_DATA(tb[UNIX_DIAG_ICONS]), len);
		d->icons[len / sizeof(u32)] = 0;
	}

	if (tb[UNIX_DIAG_RQLEN]) {
		struct unix_diag_rqlen *rq;

		rq = (struct unix_diag_rqlen *)RTA_DATA(tb[UNIX_DIAG_RQLEN]);
		d->rqlen = rq->udiag_rqueue;
		d->wqlen = rq->udiag_wqueue;
	}

	show_one_unix("Collected", d);

	return sk_collect_one(m->udiag_ino, AF_UNIX, &d->sd);

err:
	xfree(d->icons);
	xfree(d->name);
	xfree(d);
	return -1;
}

static int unix_receive_one(struct nlmsghdr *h)
{
	struct unix_diag_msg *m = NLMSG_DATA(h);
	struct rtattr *tb[UNIX_DIAG_MAX+1];

	parse_rtattr(tb, UNIX_DIAG_MAX, (struct rtattr *)(m + 1),
		     h->nlmsg_len - NLMSG_LENGTH(sizeof(*m)));

	return unix_collect_one(m, tb);
}

static int collect_unix_sockets(int nl)
{
	struct msghdr msg;
	struct sockaddr_nl nladdr;
	struct iovec iov;
	struct {
		struct nlmsghdr hdr;
		struct unix_diag_req r;
	} req;

	memset(&msg, 0, sizeof(msg));
	msg.msg_name	= &nladdr;
	msg.msg_namelen	= sizeof(nladdr);
	msg.msg_iov	= &iov;
	msg.msg_iovlen	= 1;

	memset(&nladdr, 0, sizeof(nladdr));
	nladdr.nl_family= AF_NETLINK;

	iov.iov_base	= &req;
	iov.iov_len	= sizeof(req);

	memset(&req, 0, sizeof(req));
	req.hdr.nlmsg_len	= sizeof(req);
	req.hdr.nlmsg_type	= SOCK_DIAG_BY_FAMILY;
	req.hdr.nlmsg_flags	= NLM_F_DUMP | NLM_F_REQUEST;
	req.hdr.nlmsg_seq	= CR_NLMSG_SEQ;
	req.r.sdiag_family	= AF_UNIX;
	req.r.udiag_states	= -1; /* All */
	req.r.udiag_show	= UDIAG_SHOW_NAME | UDIAG_SHOW_VFS | UDIAG_SHOW_PEER |
				  UDIAG_SHOW_ICONS | UDIAG_SHOW_RQLEN;

	if (sendmsg(nl, &msg, 0) < 0) {
		pr_perror("Can't send request message\n");
		goto err;
	}

	iov.iov_base	= buf;
	iov.iov_len	= sizeof(buf);

	while (1) {
		int err;

		memset(&msg, 0, sizeof(msg));
		msg.msg_name	= &nladdr;
		msg.msg_namelen	= sizeof(nladdr);
		msg.msg_iov	= &iov;
		msg.msg_iovlen	= 1;

		err = recvmsg(nl, &msg, 0);
		if (err < 0) {
			if (errno == EINTR)
				continue;
			else
				goto err;
		}
		if (err == 0)
			break;

		err = nlmsg_receive(buf, err, unix_receive_one);
		if (err < 0)
			goto err;
		if (err == 0)
			break;
	}

	return 0;

err:
	return -1;
}

int collect_sockets(void)
{
	int err;
	int nl;

	nl = socket(PF_NETLINK, SOCK_RAW, NETLINK_SOCK_DIAG);
	if (nl < 0) {
		pr_err("Can't create sock diag socket\n");
		return -1;
	}

	err = collect_unix_sockets(nl);
	close(nl);

	return err;
}

struct unix_conn_job {
	struct sockaddr_un	addr;
	int			addrlen;
	int			fd;
	struct unix_conn_job	*next;
};

static void unix_show_job(char *type, int fd, int id)
{
	dprintk("%s job fd %d id %d\n", type, fd, id);
}

static struct unix_conn_job *conn_jobs;

static int run_connect_jobs(void)
{
	struct unix_conn_job *cj, *next;

	cj = conn_jobs;
	while (cj) {
		int attempts = 8;

		unix_show_job("Run conn", cj->fd, -1);
try_again:
		if (connect(cj->fd, (struct sockaddr *)&cj->addr, cj->addrlen) < 0) {
			if (attempts) {
				usleep(1000);
				attempts--;
				goto try_again; /* FIXME - use avagin@'s waiters */
			}
			pr_perror("Can't restore connection (c)\n");
			return -1;
		}

		unix_show_job("Fin conn", cj->fd, -1);
		next = cj->next;
		xfree(cj);
		cj = next;
	}

	return 0;
}

struct unix_accept_job {
	int			fd;
	struct unix_accept_job	*next;
};

static struct unix_accept_job *accept_jobs;

static int run_accept_jobs(void)
{
	struct unix_accept_job *aj, *next;

	aj = accept_jobs;
	while (aj) {
		int fd;

		unix_show_job("Run acc", aj->fd, -1);
		fd = accept(aj->fd, NULL, NULL);
		if (fd < 0) {
			pr_perror("Can't restore connection (s)\n");
			return -1;
		}

		if (reopen_fd_as_nocheck(aj->fd, fd))
			return -1;

		unix_show_job("Fin acc", aj->fd, -1);
		next = aj->next;
		xfree(aj);
		aj = next;
	}

	return 0;
}

static void prep_conn_addr(int id, struct sockaddr_un *addr, int *addrlen)
{
	addr->sun_family = AF_UNIX;
	addr->sun_path[0] = '\0';

	snprintf(addr->sun_path + 1, UNIX_PATH_MAX - 1, "crtools-sk-%10d", id);

	*addrlen = sizeof(addr->sun_family) + sizeof("crtools-sk-") - 1 + 10;
}

struct unix_dgram_bound {
	struct unix_dgram_bound	*next;
	struct sockaddr_un	addr;
	int			id;
};

struct unix_dgram_peer {
	struct unix_dgram_peer	*next;
	int			fd;
	int			peer;
};

static struct unix_dgram_bound	*dgram_bound[SK_HASH_SIZE];
static struct unix_dgram_peer	*dgram_peer;

__gen_static_lookup_func(struct unix_dgram_bound, lookup_dgram_bound, dgram_bound, id, int, id);

static int run_connect_jobs_dgram(void)
{
	struct unix_dgram_bound	*b;
	struct unix_dgram_peer	*d;
	int i;

	for (d = dgram_peer; d; d = d->next) {
		b = lookup_dgram_bound(d->peer);
		if (!b) {
			pr_err("Unconnected socket for peer %d\n", d->peer);
			goto err;
		}

		if (connect(d->fd, (struct sockaddr *)&b->addr, sizeof(b->addr)) < 0) {
			pr_perror("Can't connect peer %d on fd %d\n",
				  d->peer, d->fd);
			goto err;
		}
	}

	/*
	 * Free data we don't need anymore.
	 */
	for (d = dgram_peer; d;) {
		d = d->next;
		xfree(d);
	}

	for (i = 0; i < SK_HASH_SIZE; i++) {
		if (!dgram_bound[i])
			continue;
		for (b = dgram_bound[i]; b;) {
			b = b->next;
			xfree(b);
		}
	}

	return 0;
err:
	return -1;
}

static int open_unix_sk_dgram(int sk, struct unix_sk_entry *ue, int *img_fd)
{
	if (ue->namelen) {

		/*
		 * This is trivial socket bind() case,
		 * we don't have to wait for connect().
		 */

		struct unix_dgram_bound *d;
		struct sockaddr_un addr;
		int ret;

		memset(&addr, 0, sizeof(addr));
		addr.sun_family = AF_UNIX;

		ret = read(*img_fd, &addr.sun_path, ue->namelen);
		if (ret != ue->namelen) {
			pr_err("Error reading socket name from image (%d)", ret);
			goto err;
		}

		if (addr.sun_path[0] != '\0')
			unlink(addr.sun_path);
		if (bind(sk, (struct sockaddr *)&addr,
			 sizeof(addr.sun_family) + ue->namelen) < 0) {
			pr_perror("Can't bind socket\n");
			goto err;
		}

		/*
		 * Just remember it and connect() if needed.
		 */
		d = xmalloc(sizeof(*d));
		if (!d)
			goto err;

		memcpy(&d->addr, &addr, sizeof(d->addr));
		d->id	= ue->id;

		d->next = dgram_bound[d->id % SK_HASH_SIZE];
		dgram_bound[d->id % SK_HASH_SIZE] = d;
	}

	if (ue->peer) {

		/*
		 * Connected sockets are a bit compound,
		 * we might need to defer connect() call
		 * until peer is alive.
		 */

		struct unix_dgram_peer *d;

		d = xmalloc(sizeof(*d));
		if (!d)
			goto err;

		d->peer	= ue->peer;
		d->fd	= ue->fd;
		d->next = dgram_peer;

		dgram_peer = d;
	}

	return 0;
err:
	return -1;
}

static int open_unix_sk_stream(int sk, struct unix_sk_entry *ue, int *img_fd)
{
	int ret = -1;

	if (ue->state == TCP_LISTEN) {
		struct sockaddr_un addr;
		int ret;

		/*
		 * Listen sockets are easiest ones -- simply
		 * bind() and listen(), and that's all.
		 */
		if (!ue->namelen || ue->namelen >= UNIX_PATH_MAX) {
			pr_err("Bad unix name len %d\n", ue->namelen);
			goto err;
		}

		memset(&addr, 0, sizeof(addr));
		addr.sun_family = AF_UNIX;

		ret = read(*img_fd, &addr.sun_path, ue->namelen);
		if (ret != ue->namelen) {
			pr_err("Error reading socket name from image (%d)", ret);
			goto err;
		}

		if (addr.sun_path[0] != '\0')
			unlink(addr.sun_path);
		if (bind(sk, (struct sockaddr *)&addr,
			 sizeof(addr.sun_family) + ue->namelen) < 0) {
			pr_perror("Can't bind socket\n");
			goto err;
		}

		if (listen(sk, ue->backlog) < 0) {
			pr_perror("Can't listen socket\n");
			goto err;
		}
	} else if (ue->state == TCP_ESTABLISHED) {

		/*
		 * If a connection is established we need
		 * two separate steps -- one peer become
		 * a server and do bind()/listen(), then
		 * it deferred to accept() later, while
		 * another peer become a client and
		 * deferred to connect() later.
		 */

		if (ue->peer < ue->id) {
			struct sockaddr_un addr;
			int len;
			struct unix_accept_job *aj;

			/*
			 * Will become a server
			 */

			prep_conn_addr(ue->id, &addr, &len);
			if (bind(sk, (struct sockaddr *)&addr, len) < 0) {
				pr_perror("Can't bind socket\n");
				goto err;
			}

			if (listen(sk, 1) < 0) {
				pr_perror("Can't listen socket\n");
				goto err;
			}

			aj = xmalloc(sizeof(*aj));
			if (aj == NULL)
				goto err;

			aj->fd = ue->fd;
			aj->next = accept_jobs;
			accept_jobs = aj;
			unix_show_job("Sched acc", ue->fd, ue->id);
		} else {
			struct unix_conn_job *cj;

			/*
			 * Will do the connect
			 */

			cj = xmalloc(sizeof(*cj));
			if (!cj)
				goto err;

			prep_conn_addr(ue->peer, &cj->addr, &cj->addrlen);
			cj->fd = ue->fd;
			cj->next = conn_jobs;
			conn_jobs = cj;
			unix_show_job("Sched conn", ue->fd, ue->peer);
		}
	} else {
		pr_err("Unknown state %d\n", ue->state);
		goto err;
	}

	ret = 0;
err:
	return ret;
}

static int open_unix_sk(struct unix_sk_entry *ue, int *img_fd)
{
	int sk;

	show_one_unix_img("Restore", ue);

	sk = socket(PF_UNIX, ue->type, 0);
	if (sk < 0) {
		pr_perror("Can't create unix socket\n");
		return -1;
	}

	switch (ue->type) {
	case SOCK_STREAM:
		if (open_unix_sk_stream(sk, ue, img_fd))
			goto err;
		break;
	case SOCK_DGRAM:
		if (open_unix_sk_dgram(sk, ue, img_fd))
			goto err;
		break;
	default:
		pr_err("Unsupported socket type: %d\n", ue->type);
		goto err;
	}

	if (move_img_fd(img_fd, ue->fd))
		return -1;

	return reopen_fd_as(ue->fd, sk);

err:
	close(sk);
	return -1;
}

static int prepare_unix_sockets(int pid)
{
	int usk_fd, ret = -1;

	usk_fd = open_image_ro(CR_FD_UNIXSK, pid);
	if (usk_fd < 0)
		return -1;

	while (1) {
		struct unix_sk_entry ue;

		ret = read(usk_fd, &ue, sizeof(ue));
		if (ret == 0)
			break;

		if (ret != sizeof(ue)) {
			pr_perror("%d: Bad unix sk entry (ret %d)\n", pid, ret);
			ret = -1;
			break;
		}

		ret = open_unix_sk(&ue, &usk_fd);
		if (ret)
			break;
	}

	close(usk_fd);

	if (!ret)
		ret = run_connect_jobs_dgram();
	if (!ret)
		ret = run_connect_jobs();
	if (!ret)
		ret = run_accept_jobs();

err:
	return ret;
}

int prepare_sockets(int pid)
{
	pr_info("%d: Opening sockets\n", pid);
	return prepare_unix_sockets(pid);
}

void show_unixsk(int fd)
{
	struct unix_sk_entry ue;
	int ret = 0;

	pr_img_head(CR_FD_UNIXSK);

	while (1) {
		ret = read_ptr_safe_eof(fd, &ue, out);
		if (!ret)
			goto out;

		pr_info("fd %4d type %2d state %2d namelen %4d backlog %4d id %6d peer %6d",
			ue.fd, ue.type, ue.state, ue.namelen, ue.namelen, ue.id, ue.peer);

		if (ue.namelen) {
			ret = read_safe_eof(fd, buf, ue.namelen, out);
			if (!ret)
				goto out;
			if (!buf[0])
				buf[0] = '@';
			pr_info(" --> %s\n", buf);
		} else
			pr_info("\n");
	}

out:
	if (ret)
		pr_info("\n");
	pr_img_tail(CR_FD_UNIXSK);
}
<|MERGE_RESOLUTION|>--- conflicted
+++ resolved
@@ -175,26 +175,18 @@
 	return -1;
 }
 
-<<<<<<< HEAD
-int try_dump_socket(pid_t pid, char *fd, struct cr_fdset *cr_fdset)
-=======
-int try_dump_socket(char *dir, int fd, struct cr_fdset *cr_fdset)
->>>>>>> d7121ede
+int try_dump_socket(pid_t pid, int fd, struct cr_fdset *cr_fdset)
 {
 	struct socket_desc *sk;
 	struct statfs fst;
 	struct stat st;
 	char path[64];
 
-<<<<<<< HEAD
 	/*
 	 * Sockets are tricky, we can't open it but can
 	 * do stats over and check for sokets magic.
 	 */
-	snprintf(buf, sizeof(buf), "/proc/%d/fd/%s", pid, fd);
-=======
-	snprintf(buf, sizeof(buf), "%s/%d", dir, fd);
->>>>>>> d7121ede
+	snprintf(buf, sizeof(buf), "/proc/%d/fd/%d", pid, fd);
 	if (statfs(buf, &fst)) {
 		pr_err("Can't statfs %s\n", buf);
 		return -1;
